/*
 Script activates support for Universal Links in the application by setting proper preferences in the xcode project file.
 Which is:
 - deployment target set to iOS 9.0
 - .entitlements file added to project PBXGroup and PBXFileReferences section
 - path to .entitlements file added to Code Sign Entitlements preference
 */

var fs = require('fs');
var path = require('path');
var compare = require('node-version-compare');
var IOS_DEPLOYMENT_TARGET = '8.0';
var COMMENT_KEY = /_comment$/;
var context;

module.exports = {
    enableAssociativeDomainsCapability: enableAssociativeDomainsCapability
};

// region Public API

/**
 * Activate associated domains capability for the application.
 *
 * @param {Object} context - cordova context object
 */
function enableAssociativeDomainsCapability(context) {
    var iosPlatform = path.join(context.opts.projectRoot, 'platforms/ios/');
    var iosFolder = fs.existsSync(iosPlatform) ? iosPlatform : context.opts.projectRoot;

    var data = fs.readdirSync(iosFolder);
    var projFolder = null;
    var projName = null;
    if (data && data.length) {
        data.forEach(function (folder) {
            if (folder.match(/\.xcodeproj$/)) {
                projFolder = path.join(iosFolder, folder);
                projName = path.basename(folder, '.xcodeproj');
            }
        });
    }

    if (!projFolder || !projName) {
        throw new Error("Could not find an .xcodeproj folder in: " + iosFolder);
    }

    if (directoryExists(iosFolder)) {
        activateAssociativeDomains(context, projFolder);
    }
}

// endregion

// region Alter project file preferences

/**
 * Activate associated domains support in the xcode project file:
 * - set deployment target to ios 9;
 * - add .entitlements file to Code Sign Entitlements preference.
 */
function activateAssociativeDomains(context, projFolder) {
    var xcode = context.requireCordovaModule('xcode');

    var projectPath = path.join(projFolder, 'project.pbxproj');
    var pbxProject;
    if (context.opts.cordova.project) {
        pbxProject = context.opts.cordova.project.parseProjectFile(context.opts.projectRoot).xcode;
    } else {
        pbxProject = xcode.project(projectPath);
        pbxProject.parseSync();
    }

    var configurations = nonComments(pbxProject.pbxXCBuildConfigurationSection());
    var deploymentTargetIsUpdated;

    for (var config in configurations) {
        var buildSettings = configurations[config].buildSettings;
        // if deployment target is less then the required one - increase it
        if (buildSettings['IPHONEOS_DEPLOYMENT_TARGET']) {
            if (compare(buildSettings['IPHONEOS_DEPLOYMENT_TARGET'], IOS_DEPLOYMENT_TARGET) === -1) {
                buildSettings['IPHONEOS_DEPLOYMENT_TARGET'] = IOS_DEPLOYMENT_TARGET;
                deploymentTargetIsUpdated = true;
            }
        } else {
            buildSettings['IPHONEOS_DEPLOYMENT_TARGET'] = IOS_DEPLOYMENT_TARGET;
            deploymentTargetIsUpdated = true;
        }
    }

    if (deploymentTargetIsUpdated) {
        console.log('IOS project now has deployment target set as: ' + IOS_DEPLOYMENT_TARGET);
    }

    fs.writeFileSync(projectPath, pbxProject.writeSync());
}

// endregion

<<<<<<< HEAD
/**
 * Load iOS project file from platform specific folder.
 *
 * @return {Object} projectFile - project file information
 */
function loadProjectFile() {
  var platform_ios;
  var projectFile;
  
  try {
      // try pre-5.0 cordova structure
      platform_ios = context.requireCordovaModule('cordova-lib/src/plugman/platforms')['ios'];
      projectFile = platform_ios.parseProjectFile(iosPlatformPath());
  } catch (e) {
      try {
          // let's try cordova 5.0 structure
          platform_ios = context.requireCordovaModule('cordova-lib/src/plugman/platforms/ios');
          projectFile = platform_ios.parseProjectFile(iosPlatformPath());
      } catch (e) {
          // Then cordova 7.0
          var project_files = context.requireCordovaModule('glob').sync(path.join(iosPlatformPath(), '*.xcodeproj', 'project.pbxproj'));
          
          if (project_files.length === 0) {
              throw new Error('does not appear to be an xcode project (no xcode project file)');
          }
          
          var pbxPath = project_files[0];
          
          var xcodeproj = context.requireCordovaModule('xcode').project(pbxPath);
          xcodeproj.parseSync();
          
          projectFile = {
              'xcode': xcodeproj,
              write: function () {
                  var fs = context.requireCordovaModule('fs');
                  
              var frameworks_file = path.join(iosPlatformPath(), 'frameworks.json');
              var frameworks = {};
              try {
                  frameworks = context.requireCordovaModule(frameworks_file);
              } catch (e) { }
              
              fs.writeFileSync(pbxPath, xcodeproj.writeSync());
                  if (Object.keys(frameworks).length === 0){
                      // If there is no framework references remain in the project, just remove this file
                      context.requireCordovaModule('shelljs').rm('-rf', frameworks_file);
                      return;
                  }
                  fs.writeFileSync(frameworks_file, JSON.stringify(this.frameworks, null, 4));
              }
          };
      }
  }
  
  return projectFile;
  } 
=======
// region Xcode project file helpers
>>>>>>> 9e313aa6

/**
 * Remove comments from the file.
 *
 * @param {Object} obj - file object
 * @return {Object} file object without comments
 */
function nonComments(obj) {
    var keys = Object.keys(obj);
    var newObj = {};

    for (var i = 0, len = keys.length; i < len; i++) {
        if (!COMMENT_KEY.test(keys[i])) {
            newObj[keys[i]] = obj[keys[i]];
        }
    }

    return newObj;
}

// endregion

// region Path helpers

function directoryExists(path) {
    try {
        return fs.statSync(path).isDirectory();
    } catch (e) {
        logMe("directoryExists error: " + e);
        return false;
    }
}

// endregion<|MERGE_RESOLUTION|>--- conflicted
+++ resolved
@@ -96,7 +96,6 @@
 
 // endregion
 
-<<<<<<< HEAD
 /**
  * Load iOS project file from platform specific folder.
  *
@@ -105,7 +104,7 @@
 function loadProjectFile() {
   var platform_ios;
   var projectFile;
-  
+
   try {
       // try pre-5.0 cordova structure
       platform_ios = context.requireCordovaModule('cordova-lib/src/plugman/platforms')['ios'];
@@ -118,27 +117,27 @@
       } catch (e) {
           // Then cordova 7.0
           var project_files = context.requireCordovaModule('glob').sync(path.join(iosPlatformPath(), '*.xcodeproj', 'project.pbxproj'));
-          
+
           if (project_files.length === 0) {
               throw new Error('does not appear to be an xcode project (no xcode project file)');
           }
-          
+
           var pbxPath = project_files[0];
-          
+
           var xcodeproj = context.requireCordovaModule('xcode').project(pbxPath);
           xcodeproj.parseSync();
-          
+
           projectFile = {
               'xcode': xcodeproj,
               write: function () {
                   var fs = context.requireCordovaModule('fs');
-                  
+
               var frameworks_file = path.join(iosPlatformPath(), 'frameworks.json');
               var frameworks = {};
               try {
                   frameworks = context.requireCordovaModule(frameworks_file);
               } catch (e) { }
-              
+
               fs.writeFileSync(pbxPath, xcodeproj.writeSync());
                   if (Object.keys(frameworks).length === 0){
                       // If there is no framework references remain in the project, just remove this file
@@ -150,12 +149,9 @@
           };
       }
   }
-  
+
   return projectFile;
-  } 
-=======
-// region Xcode project file helpers
->>>>>>> 9e313aa6
+  }
 
 /**
  * Remove comments from the file.
